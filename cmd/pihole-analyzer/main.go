package main

import (
	"context"
	"fmt"
	"log"
	"os"
	"os/signal"
	"syscall"
	"time"

	"pihole-analyzer/internal/analyzer"
	"pihole-analyzer/internal/cli"
	"pihole-analyzer/internal/config"
<<<<<<< HEAD
	"pihole-analyzer/internal/dhcp"
=======
	"pihole-analyzer/internal/dns"
>>>>>>> c01db8ab
	"pihole-analyzer/internal/interfaces"
	"pihole-analyzer/internal/logger"
	"pihole-analyzer/internal/metrics"
	"pihole-analyzer/internal/reporting"
	"pihole-analyzer/internal/types"
	"pihole-analyzer/internal/web"
)

func main() {
	// Parse command-line flags using CLI package
	flags := cli.ParseFlags()

	// Handle special flags that should exit immediately
	if cli.HandleSpecialFlags(flags) {
		return
	}

	// Load configuration
	configPath := config.GetConfigPath()
	if *flags.Config != "" {
		configPath = *flags.Config
	}

	cfg, err := config.LoadConfig(configPath)
	if err != nil {
		log.Fatalf("Error loading configuration: %v", err)
	}

	// Initialize structured logger
	loggerConfig := &logger.Config{
		Level:         logger.LogLevel(cfg.Logging.Level),
		EnableColors:  cfg.Logging.EnableColors && !*flags.NoColor,
		EnableEmojis:  cfg.Logging.EnableEmojis && !*flags.NoEmoji,
		OutputFile:    cfg.Logging.OutputFile,
		ShowTimestamp: cfg.Logging.ShowTimestamp,
		Component:     "pihole-analyzer",
	}
	appLogger := logger.New(loggerConfig)

	// Apply CLI flags to configuration
	cli.ApplyFlags(flags, cfg)

	// Apply web flags to configuration
	if cli.IsWebModeEnabled(flags) {
		cfg.Web.Enabled = true
		cfg.Web.Port = *flags.WebPort
		cfg.Web.Host = *flags.WebHost
		cfg.Web.DaemonMode = *flags.DaemonMode
	}

	// Validate CLI input
	if err := cli.ValidateInput(flags); err != nil {
		appLogger.Error("Input validation failed: %v", err)
		os.Exit(1)
	}

	// Print startup information
	cli.PrintStartupInfo(flags, cfg)

	// Handle web mode
	if cfg.Web.Enabled {
		if err := runWebMode(flags, cfg, appLogger); err != nil {
			appLogger.Error("Error running web mode: %v", err)
			os.Exit(1)
		}
		return
	}

	// Handle DNS server mode
	if cfg.DNS.Enabled {
		if err := runDNSMode(flags, cfg, appLogger); err != nil {
			appLogger.Error("Error running DNS server: %v", err)
			os.Exit(1)
		}
		return
	}

	// Handle Pi-hole specific operations
	if *flags.Pihole != "" {
		if err := analyzePihole(*flags.Pihole, cfg, appLogger); err != nil {
			appLogger.Error("Error analyzing Pi-hole data: %v", err)
			os.Exit(1)
		}
		return
	}

	// Handle test mode
	if cfg.TestMode {
		appLogger.Info("Running in test mode with mock data")
		if err := runTestMode(appLogger); err != nil {
			appLogger.Error("Error running test mode: %v", err)
			os.Exit(1)
		}
		return
	}

	appLogger.Info("No operation specified. Use --help for usage information.")
}

func analyzePihole(configFile string, config *types.Config, appLogger *logger.Logger) error {
	ctx := context.Background()

	if !config.Quiet {
		appLogger.Info("🚀 Starting Pi-hole analysis...")
	}

	// Initialize metrics collector if enabled
	var metricsCollector *metrics.Collector
	var metricsServer *metrics.Server

	if config.Metrics.Enabled && config.Metrics.CollectMetrics {
		metricsCollector = metrics.New(appLogger.GetSlogger())

		if config.Metrics.EnableEndpoint {
			// Start metrics server in background
			serverConfig := metrics.ServerConfig{
				Port:    config.Metrics.Port,
				Host:    config.Metrics.Host,
				Enabled: config.Metrics.EnableEndpoint,
			}
			metricsServer = metrics.NewServer(serverConfig, metricsCollector, appLogger.GetSlogger())
			metricsServer.StartInBackground()

			// Ensure server is stopped when function exits
			defer func() {
				if metricsServer != nil {
					metricsServer.Stop(ctx)
				}
			}()
		}
	}

	// Try enhanced analysis first
	result, err := analyzer.AnalyzePiholeData(ctx, config, appLogger, metricsCollector)
	if err != nil {
		// Record error in metrics if available
		if metricsCollector != nil {
			metricsCollector.RecordError("enhanced_analysis_failed")
		}

		// Fallback to traditional analysis
		appLogger.Warn("⚠️  Enhanced analysis failed, using traditional method: %v", err)
		return runTraditionalAnalysis(configFile, config, appLogger, metricsCollector)
	}

	// Display enhanced results
	if err := displayEnhancedResults(result, config, appLogger); err != nil {
		if metricsCollector != nil {
			metricsCollector.RecordError("display_results_failed")
		}
		return fmt.Errorf("failed to display results: %w", err)
	}

	if !config.Quiet {
		appLogger.Info("✅ Analysis completed successfully!")
		if metricsServer != nil {
			appLogger.Info("📊 Metrics endpoint available at: http://%s:%s/metrics",
				config.Metrics.Host, config.Metrics.Port)
		}
	}

	return nil
}

func runTraditionalAnalysis(configFile string, config *types.Config, appLogger *logger.Logger, metricsCollector *metrics.Collector) error {
	ctx := context.Background()

	// Use traditional analyzer as fallback
	result, err := analyzer.AnalyzePiholeData(ctx, config, appLogger, metricsCollector)
	if err != nil {
		if metricsCollector != nil {
			metricsCollector.RecordError("traditional_analysis_failed")
		}
		return fmt.Errorf("traditional analysis failed: %w", err)
	}

	if !config.Quiet {
		appLogger.Info("📊 Generating report...")
	}

	// Display traditional results
	reporting.DisplayResultsWithConfig(result.ClientStats, config)
	return nil
}

func displayEnhancedResults(result *types.AnalysisResult, cfg *types.Config, appLogger *logger.Logger) error {
	// Display analysis summary
	appLogger.Info("=== Enhanced Analysis Results ===")
	appLogger.Info("Analysis Mode: %s", result.AnalysisMode)
	appLogger.Info("Data Source: %s", result.DataSourceType)
	appLogger.Info("Total Queries: %d", result.TotalQueries)
	appLogger.Info("Unique Clients: %d", result.UniqueClients)
	appLogger.Info("Analysis Time: %s", result.Timestamp)

	if len(result.NetworkDevices) > 0 {
		appLogger.Info("Network Devices: %d", len(result.NetworkDevices))
	}

	// Use traditional reporting for client statistics display
	reporting.DisplayResultsWithConfig(result.ClientStats, cfg)

	// Show performance metrics
	if result.Performance != nil {
		appLogger.Info("📈 Performance Metrics:")
		appLogger.Info("  Average Response Time: %.2fms", result.Performance.AverageResponseTime)
		appLogger.Info("  Queries Per Second: %.2f", result.Performance.QueriesPerSecond)
	}

	return nil
}

func runTestMode(appLogger *logger.Logger) error {
	// This would implement test mode functionality
	appLogger.Info("Test mode is not yet implemented")
	return nil
}

func runWebMode(flags *cli.Flags, cfg *types.Config, appLogger *logger.Logger) error {
	webLogger := appLogger.Component("web-mode")

	webLogger.InfoFields("Starting web mode", map[string]any{
		"port":        cfg.Web.Port,
		"host":        cfg.Web.Host,
		"daemon_mode": cfg.Web.DaemonMode,
	})

	// Create context for graceful shutdown
	ctx, cancel := context.WithCancel(context.Background())
	defer cancel()

	// Set up signal handling for graceful shutdown
	sigChan := make(chan os.Signal, 1)
	signal.Notify(sigChan, syscall.SIGINT, syscall.SIGTERM)

	// Create data source based on configuration
	var dataSource interfaces.DataSource
	var err error

	if *flags.Pihole != "" {
		// Use Pi-hole API data source
		webLogger.Info("Configuring Pi-hole API data source")

		// Load Pi-hole configuration
		piholeConfig, err := loadPiholeConfig(*flags.Pihole)
		if err != nil {
			return fmt.Errorf("failed to load Pi-hole config: %w", err)
		}

		// Update main config with Pi-hole settings
		cfg.Pihole = *piholeConfig

		// Create Pi-hole data source using factory
		factory := interfaces.NewDataSourceFactory(webLogger)
		dataSource, err = factory.CreateDataSource(cfg)
		if err != nil {
			return fmt.Errorf("failed to create Pi-hole data source: %w", err)
		}

		webLogger.InfoFields("Pi-hole data source configured", map[string]any{
			"host":      cfg.Pihole.Host,
			"use_https": cfg.Pihole.UseHTTPS,
		})
	} else {
		// Use mock data source for testing
		webLogger.Info("Using mock data source for web interface demonstration")
		dataSource = web.NewMockDataSourceForProduction()
	}

	// Create data source adapter for web interface
	adapter, err := web.NewDataSourceAdapter(dataSource, cfg, webLogger)
	if err != nil {
		return fmt.Errorf("failed to create data source adapter: %w", err)
	}

	// Create web server configuration
	webConfig := &web.Config{
		Port:         cfg.Web.Port,
		Host:         cfg.Web.Host,
		EnableWeb:    cfg.Web.Enabled,
		ReadTimeout:  time.Duration(cfg.Web.ReadTimeout) * time.Second,
		WriteTimeout: time.Duration(cfg.Web.WriteTimeout) * time.Second,
		IdleTimeout:  time.Duration(cfg.Web.IdleTimeout) * time.Second,
	}

	// Create and start web server
	server, err := web.NewServer(webConfig, adapter, webLogger)
	if err != nil {
		return fmt.Errorf("failed to create web server: %w", err)
	}
	
	// Create and integrate DHCP server if enabled
	if cfg.DHCP.Enabled {
		webLogger.Info("DHCP server enabled, creating DHCP server")
		
		dhcpLogger := webLogger.Component("dhcp-server")
		dhcpServer, err := createDHCPServer(cfg, dhcpLogger)
		if err != nil {
			webLogger.Error("Failed to create DHCP server: %v", err)
			// Continue without DHCP server rather than failing completely
		} else {
			// Register DHCP routes with the web server
			server.RegisterDHCPRoutes(dhcpServer)
			
			// Start DHCP server in background
			go func() {
				if err := dhcpServer.Start(ctx); err != nil {
					dhcpLogger.Error("DHCP server failed to start: %v", err)
				}
			}()
			
			// Ensure DHCP server is stopped when context is cancelled
			go func() {
				<-ctx.Done()
				dhcpLogger.Info("Stopping DHCP server")
				stopCtx, stopCancel := context.WithTimeout(context.Background(), 5*time.Second)
				defer stopCancel()
				
				if err := dhcpServer.Stop(stopCtx); err != nil {
					dhcpLogger.Error("Error stopping DHCP server: %v", err)
				}
			}()
			
			webLogger.Success("DHCP server integrated and starting")
		}
	}

	// Start server in a goroutine
	serverErrChan := make(chan error, 1)
	go func() {
		webLogger.Success("Web interface starting on http://%s:%d", cfg.Web.Host, cfg.Web.Port)

		if cfg.Web.DaemonMode {
			webLogger.Info("Running in daemon mode - server will run until stopped")
		} else {
			webLogger.Info("Running in web mode - use Ctrl+C to stop")
		}

		err := server.Start(ctx)
		if err != nil {
			serverErrChan <- err
		}
	}()

	// Wait for shutdown signal or server error
	select {
	case sig := <-sigChan:
		webLogger.Info("Received shutdown signal: %v", sig)
		cancel()

		// Wait a moment for graceful shutdown
		time.Sleep(1 * time.Second)
		webLogger.Success("Web server shutdown complete")

	case err := <-serverErrChan:
		webLogger.Error("Web server error: %v", err)
		return err
	}

	return nil
}

func loadPiholeConfig(configFile string) (*types.PiholeConfig, error) {
	// This is a simplified version - in a real implementation,
	// you would parse the Pi-hole configuration file
	return &types.PiholeConfig{
		Host:        "localhost",
		Port:        80,
		APIEnabled:  true,
		APIPassword: "",
		UseHTTPS:    false,
		APITimeout:  30,
	}, nil
}

<<<<<<< HEAD
func createDHCPServer(cfg *types.Config, logger *logger.Logger) (dhcp.DHCPServer, error) {
	// Validate DHCP configuration
	if err := dhcp.ValidateDHCPConfig(&cfg.DHCP); err != nil {
		return nil, fmt.Errorf("invalid DHCP configuration: %w", err)
	}
	
	// Create DHCP server
	dhcpServer, err := dhcp.NewServer(&cfg.DHCP, logger.GetSlogger())
	if err != nil {
		return nil, fmt.Errorf("failed to create DHCP server: %w", err)
	}
	
	logger.InfoFields("DHCP server created successfully", map[string]any{
		"interface":      cfg.DHCP.Interface,
		"listen_address": cfg.DHCP.ListenAddress,
		"port":          cfg.DHCP.Port,
		"pool_start":    cfg.DHCP.Pool.StartIP,
		"pool_end":      cfg.DHCP.Pool.EndIP,
		"lease_time":    cfg.DHCP.LeaseTime,
	})
	
	return dhcpServer, nil
=======
func runDNSMode(flags *cli.Flags, cfg *types.Config, appLogger *logger.Logger) error {
	dnsLogger := appLogger.Component("dns-server")

	dnsLogger.InfoFields("Starting DNS server mode", map[string]any{
		"host":              cfg.DNS.Host,
		"port":              cfg.DNS.Port,
		"cache_enabled":     cfg.DNS.Cache.Enabled,
		"forwarder_enabled": cfg.DNS.Forwarder.Enabled,
		"tcp_enabled":       cfg.DNS.TCPEnabled,
		"udp_enabled":       cfg.DNS.UDPEnabled,
	})

	// Create context for graceful shutdown
	ctx, cancel := context.WithCancel(context.Background())
	defer cancel()

	// Set up signal handling for graceful shutdown
	sigChan := make(chan os.Signal, 1)
	signal.Notify(sigChan, syscall.SIGINT, syscall.SIGTERM)

	// Convert configuration
	dnsConfig := dns.ConvertConfig(cfg.DNS)

	// Create DNS server factory
	factory := dns.NewFactory(dnsLogger)

	// Create DNS server
	server, err := factory.CreateServer(dnsConfig)
	if err != nil {
		return fmt.Errorf("failed to create DNS server: %w", err)
	}

	// Start server in a goroutine
	serverErrChan := make(chan error, 1)
	go func() {
		dnsLogger.Success("🚀 DNS server starting on %s:%d", cfg.DNS.Host, cfg.DNS.Port)
		dnsLogger.InfoFields("DNS server configuration", map[string]any{
			"cache_max_size":    cfg.DNS.Cache.MaxSize,
			"cache_default_ttl": cfg.DNS.Cache.DefaultTTL,
			"upstream_servers":  len(cfg.DNS.Forwarder.Upstreams),
			"max_concurrent":    cfg.DNS.MaxConcurrentQueries,
		})

		if len(cfg.DNS.Forwarder.Upstreams) > 0 {
			dnsLogger.InfoFields("Upstream servers", map[string]any{
				"upstreams": cfg.DNS.Forwarder.Upstreams,
				"timeout":   cfg.DNS.Forwarder.Timeout,
				"retries":   cfg.DNS.Forwarder.Retries,
			})
		}

		err := server.Start(ctx)
		if err != nil {
			serverErrChan <- err
		}
	}()

	// Start metrics collection if enabled
	var metricsServer *metrics.Server
	if cfg.Metrics.Enabled && cfg.Metrics.EnableEndpoint {
		serverConfig := metrics.ServerConfig{
			Port:    cfg.Metrics.Port,
			Host:    cfg.Metrics.Host,
			Enabled: cfg.Metrics.EnableEndpoint,
		}
		metricsCollector := metrics.New(dnsLogger.GetSlogger())
		metricsServer = metrics.NewServer(serverConfig, metricsCollector, dnsLogger.GetSlogger())
		metricsServer.StartInBackground()

		dnsLogger.Info("📊 Metrics endpoint available at: http://%s:%s/metrics",
			cfg.Metrics.Host, cfg.Metrics.Port)

		defer func() {
			if metricsServer != nil {
				metricsServer.Stop(ctx)
			}
		}()
	}

	// Print startup status
	go func() {
		time.Sleep(2 * time.Second)
		stats := server.GetStats()
		dnsLogger.InfoFields("DNS server status", map[string]any{
			"uptime":        time.Since(stats.StartTime),
			"queries_total": stats.QueriesReceived,
			"cache_hits":    stats.CacheHits,
			"cache_misses":  stats.CacheMisses,
		})
	}()

	// Wait for shutdown signal or server error
	select {
	case sig := <-sigChan:
		dnsLogger.Info("Received shutdown signal: %v", sig)
		cancel()

		// Graceful shutdown with timeout
		shutdownCtx, shutdownCancel := context.WithTimeout(context.Background(), 10*time.Second)
		defer shutdownCancel()

		if err := server.Stop(shutdownCtx); err != nil {
			dnsLogger.Error("Error during server shutdown: %v", err)
		}

		dnsLogger.Success("✅ DNS server shutdown complete")

	case err := <-serverErrChan:
		dnsLogger.Error("DNS server error: %v", err)
		return err
	}

	return nil
>>>>>>> c01db8ab
}<|MERGE_RESOLUTION|>--- conflicted
+++ resolved
@@ -12,11 +12,7 @@
 	"pihole-analyzer/internal/analyzer"
 	"pihole-analyzer/internal/cli"
 	"pihole-analyzer/internal/config"
-<<<<<<< HEAD
 	"pihole-analyzer/internal/dhcp"
-=======
-	"pihole-analyzer/internal/dns"
->>>>>>> c01db8ab
 	"pihole-analyzer/internal/interfaces"
 	"pihole-analyzer/internal/logger"
 	"pihole-analyzer/internal/metrics"
@@ -306,11 +302,11 @@
 	if err != nil {
 		return fmt.Errorf("failed to create web server: %w", err)
 	}
-	
+
 	// Create and integrate DHCP server if enabled
 	if cfg.DHCP.Enabled {
 		webLogger.Info("DHCP server enabled, creating DHCP server")
-		
+
 		dhcpLogger := webLogger.Component("dhcp-server")
 		dhcpServer, err := createDHCPServer(cfg, dhcpLogger)
 		if err != nil {
@@ -319,26 +315,26 @@
 		} else {
 			// Register DHCP routes with the web server
 			server.RegisterDHCPRoutes(dhcpServer)
-			
+
 			// Start DHCP server in background
 			go func() {
 				if err := dhcpServer.Start(ctx); err != nil {
 					dhcpLogger.Error("DHCP server failed to start: %v", err)
 				}
 			}()
-			
+
 			// Ensure DHCP server is stopped when context is cancelled
 			go func() {
 				<-ctx.Done()
 				dhcpLogger.Info("Stopping DHCP server")
 				stopCtx, stopCancel := context.WithTimeout(context.Background(), 5*time.Second)
 				defer stopCancel()
-				
+
 				if err := dhcpServer.Stop(stopCtx); err != nil {
 					dhcpLogger.Error("Error stopping DHCP server: %v", err)
 				}
 			}()
-			
+
 			webLogger.Success("DHCP server integrated and starting")
 		}
 	}
@@ -391,142 +387,26 @@
 	}, nil
 }
 
-<<<<<<< HEAD
 func createDHCPServer(cfg *types.Config, logger *logger.Logger) (dhcp.DHCPServer, error) {
 	// Validate DHCP configuration
 	if err := dhcp.ValidateDHCPConfig(&cfg.DHCP); err != nil {
 		return nil, fmt.Errorf("invalid DHCP configuration: %w", err)
 	}
-	
+
 	// Create DHCP server
 	dhcpServer, err := dhcp.NewServer(&cfg.DHCP, logger.GetSlogger())
 	if err != nil {
 		return nil, fmt.Errorf("failed to create DHCP server: %w", err)
 	}
-	
+
 	logger.InfoFields("DHCP server created successfully", map[string]any{
 		"interface":      cfg.DHCP.Interface,
 		"listen_address": cfg.DHCP.ListenAddress,
-		"port":          cfg.DHCP.Port,
-		"pool_start":    cfg.DHCP.Pool.StartIP,
-		"pool_end":      cfg.DHCP.Pool.EndIP,
-		"lease_time":    cfg.DHCP.LeaseTime,
+		"port":           cfg.DHCP.Port,
+		"pool_start":     cfg.DHCP.Pool.StartIP,
+		"pool_end":       cfg.DHCP.Pool.EndIP,
+		"lease_time":     cfg.DHCP.LeaseTime,
 	})
-	
+
 	return dhcpServer, nil
-=======
-func runDNSMode(flags *cli.Flags, cfg *types.Config, appLogger *logger.Logger) error {
-	dnsLogger := appLogger.Component("dns-server")
-
-	dnsLogger.InfoFields("Starting DNS server mode", map[string]any{
-		"host":              cfg.DNS.Host,
-		"port":              cfg.DNS.Port,
-		"cache_enabled":     cfg.DNS.Cache.Enabled,
-		"forwarder_enabled": cfg.DNS.Forwarder.Enabled,
-		"tcp_enabled":       cfg.DNS.TCPEnabled,
-		"udp_enabled":       cfg.DNS.UDPEnabled,
-	})
-
-	// Create context for graceful shutdown
-	ctx, cancel := context.WithCancel(context.Background())
-	defer cancel()
-
-	// Set up signal handling for graceful shutdown
-	sigChan := make(chan os.Signal, 1)
-	signal.Notify(sigChan, syscall.SIGINT, syscall.SIGTERM)
-
-	// Convert configuration
-	dnsConfig := dns.ConvertConfig(cfg.DNS)
-
-	// Create DNS server factory
-	factory := dns.NewFactory(dnsLogger)
-
-	// Create DNS server
-	server, err := factory.CreateServer(dnsConfig)
-	if err != nil {
-		return fmt.Errorf("failed to create DNS server: %w", err)
-	}
-
-	// Start server in a goroutine
-	serverErrChan := make(chan error, 1)
-	go func() {
-		dnsLogger.Success("🚀 DNS server starting on %s:%d", cfg.DNS.Host, cfg.DNS.Port)
-		dnsLogger.InfoFields("DNS server configuration", map[string]any{
-			"cache_max_size":    cfg.DNS.Cache.MaxSize,
-			"cache_default_ttl": cfg.DNS.Cache.DefaultTTL,
-			"upstream_servers":  len(cfg.DNS.Forwarder.Upstreams),
-			"max_concurrent":    cfg.DNS.MaxConcurrentQueries,
-		})
-
-		if len(cfg.DNS.Forwarder.Upstreams) > 0 {
-			dnsLogger.InfoFields("Upstream servers", map[string]any{
-				"upstreams": cfg.DNS.Forwarder.Upstreams,
-				"timeout":   cfg.DNS.Forwarder.Timeout,
-				"retries":   cfg.DNS.Forwarder.Retries,
-			})
-		}
-
-		err := server.Start(ctx)
-		if err != nil {
-			serverErrChan <- err
-		}
-	}()
-
-	// Start metrics collection if enabled
-	var metricsServer *metrics.Server
-	if cfg.Metrics.Enabled && cfg.Metrics.EnableEndpoint {
-		serverConfig := metrics.ServerConfig{
-			Port:    cfg.Metrics.Port,
-			Host:    cfg.Metrics.Host,
-			Enabled: cfg.Metrics.EnableEndpoint,
-		}
-		metricsCollector := metrics.New(dnsLogger.GetSlogger())
-		metricsServer = metrics.NewServer(serverConfig, metricsCollector, dnsLogger.GetSlogger())
-		metricsServer.StartInBackground()
-
-		dnsLogger.Info("📊 Metrics endpoint available at: http://%s:%s/metrics",
-			cfg.Metrics.Host, cfg.Metrics.Port)
-
-		defer func() {
-			if metricsServer != nil {
-				metricsServer.Stop(ctx)
-			}
-		}()
-	}
-
-	// Print startup status
-	go func() {
-		time.Sleep(2 * time.Second)
-		stats := server.GetStats()
-		dnsLogger.InfoFields("DNS server status", map[string]any{
-			"uptime":        time.Since(stats.StartTime),
-			"queries_total": stats.QueriesReceived,
-			"cache_hits":    stats.CacheHits,
-			"cache_misses":  stats.CacheMisses,
-		})
-	}()
-
-	// Wait for shutdown signal or server error
-	select {
-	case sig := <-sigChan:
-		dnsLogger.Info("Received shutdown signal: %v", sig)
-		cancel()
-
-		// Graceful shutdown with timeout
-		shutdownCtx, shutdownCancel := context.WithTimeout(context.Background(), 10*time.Second)
-		defer shutdownCancel()
-
-		if err := server.Stop(shutdownCtx); err != nil {
-			dnsLogger.Error("Error during server shutdown: %v", err)
-		}
-
-		dnsLogger.Success("✅ DNS server shutdown complete")
-
-	case err := <-serverErrChan:
-		dnsLogger.Error("DNS server error: %v", err)
-		return err
-	}
-
-	return nil
->>>>>>> c01db8ab
 }