package integration

import (
	"encoding/json"
	"os"
	"path/filepath"
	"testing"

	"pihole-analyzer/internal/config"
	"pihole-analyzer/internal/logger"
	"pihole-analyzer/internal/types"
	"pihole-analyzer/internal/validation"
)

// TestConfigValidationIntegration tests the complete config validation workflow
func TestConfigValidationIntegration(t *testing.T) {
	tmpDir := t.TempDir()

	// Test 1: Valid configuration workflow
	t.Run("ValidConfigurationWorkflow", func(t *testing.T) {
		configPath := filepath.Join(tmpDir, "valid_config.json")

		// Create and save a valid config
		validConfig := validation.GetDefaultValidationConfig()
		err := config.SaveConfig(validConfig, configPath)
		if err != nil {
			t.Fatalf("Failed to save valid config: %v", err)
		}

		// Load and validate the config
		loadedConfig, err := config.LoadConfig(configPath)
		if err != nil {
			t.Fatalf("Failed to load valid config: %v", err)
		}

		// Verify validation passes
		log := logger.New(&logger.Config{EnableColors: false, EnableEmojis: false})
		if !validation.ValidateAndWarn(loadedConfig, log) {
			t.Error("Valid configuration should pass validation")
		}
	})

	// Test 2: Invalid configuration with auto-fix
	t.Run("InvalidConfigurationWithAutoFix", func(t *testing.T) {
		configPath := filepath.Join(tmpDir, "invalid_config.json")

		// Create an invalid config
		invalidConfig := &types.Config{
			Pihole: types.PiholeConfig{
				Host: "", // Invalid
				Port: -1, // Invalid
			},
			Output: types.OutputConfig{
				MaxClients: 0,  // Invalid
				MaxDomains: -5, // Invalid
			},
			Logging: types.LoggingConfig{
				Level: "INVALID", // Invalid
			},
		}

		// Manually write the invalid config (bypassing validation)
		data, err := json.MarshalIndent(invalidConfig, "", "  ")
		if err != nil {
			t.Fatalf("Failed to marshal invalid config: %v", err)
		}

		err = os.WriteFile(configPath, data, 0600)
		if err != nil {
			t.Fatalf("Failed to write invalid config: %v", err)
		}

		// Load config - should auto-fix with defaults
		loadedConfig, err := config.LoadConfig(configPath)
		if err != nil {
			t.Fatalf("Failed to load invalid config: %v", err)
		}

		// Verify auto-fix worked
		if loadedConfig.Pihole.Host == "" {
			t.Error("Host should have been auto-fixed")
		}
		if loadedConfig.Pihole.Port <= 0 {
			t.Error("Port should have been auto-fixed")
		}
		if loadedConfig.Output.MaxClients <= 0 {
			t.Error("MaxClients should have been auto-fixed")
		}
		if loadedConfig.Output.MaxDomains <= 0 {
			t.Error("MaxDomains should have been auto-fixed")
		}
	})

	// Test 3: Configuration validation with structured logging
	t.Run("ConfigurationValidationLogging", func(t *testing.T) {
		// Create a logger with specific configuration
		log := logger.New(&logger.Config{
			Level:        logger.LevelDebug,
			EnableColors: false,
			EnableEmojis: false,
			Component:    "integration-test",
		})

		// Test with various configurations
		testConfigs := []struct {
			name       string
			config     *types.Config
			shouldPass bool
		}{
			{
				name:       "ValidConfig",
				config:     validation.GetDefaultValidationConfig(),
				shouldPass: true,
			},
			{
				name: "InvalidHost",
				config: &types.Config{
					Pihole: types.PiholeConfig{
						Host: "",
						Port: 80,
					},
					Output: types.OutputConfig{
						MaxClients: 20,
						MaxDomains: 10,
					},
					Logging: types.LoggingConfig{
						Level: "INFO",
					},
				},
				shouldPass: false,
			},
		}

		for _, tc := range testConfigs {
			t.Run(tc.name, func(t *testing.T) {
				validator := validation.NewValidator(log)
				result := validator.ValidateConfig(tc.config)

				if result.Valid != tc.shouldPass {
					t.Errorf("Expected validation result %v, got %v", tc.shouldPass, result.Valid)
				}

				// Test structured logging output
				if tc.shouldPass && len(result.Errors) > 0 {
					t.Errorf("Valid config should have no errors, got %d", len(result.Errors))
				}
				if !tc.shouldPass && len(result.Errors) == 0 {
					t.Error("Invalid config should have errors")
				}
			})
		}
	})

	// Test 4: Default application workflow
	t.Run("DefaultApplicationWorkflow", func(t *testing.T) {
		configPath := filepath.Join(tmpDir, "app_config.json")

		// Step 1: Create default config file
		err := config.CreateDefaultConfigFile(configPath)
		if err != nil {
			t.Fatalf("Failed to create default config file: %v", err)
		}

		// Step 2: Load config (simulating application startup)
		appConfig, err := config.LoadConfig(configPath)
		if err != nil {
			t.Fatalf("Failed to load config during app startup: %v", err)
		}

		// Step 3: Validate config is usable
		if appConfig.Pihole.Host == "" {
			t.Error("Application config should have a valid host")
		}
		if appConfig.Pihole.Port <= 0 {
			t.Error("Application config should have a valid port")
		}
		if appConfig.Output.MaxClients <= 0 {
			t.Error("Application config should have valid max clients")
		}

		// Step 4: Show config (simulating --show-config flag)
		config.ShowConfig(appConfig)

		// Step 5: Modify and save config
		appConfig.Pihole.Host = "192.168.1.200"
		appConfig.Output.MaxClients = 100

		err = config.SaveConfig(appConfig, configPath)
		if err != nil {
			t.Fatalf("Failed to save modified config: %v", err)
		}

		// Step 6: Reload and verify changes
		reloadedConfig, err := config.LoadConfig(configPath)
		if err != nil {
			t.Fatalf("Failed to reload modified config: %v", err)
		}

		if reloadedConfig.Pihole.Host != "192.168.1.200" {
			t.Error("Host modification was not persisted")
		}
		if reloadedConfig.Output.MaxClients != 100 {
			t.Error("MaxClients modification was not persisted")
		}
	})
}

// TestValidationErrorHandling tests error handling in validation
func TestValidationErrorHandling(t *testing.T) {
	log := logger.New(&logger.Config{EnableColors: false, EnableEmojis: false})
	validator := validation.NewValidator(log)

	// Test with various invalid configurations
	testCases := []struct {
		name           string
		config         *types.Config
		expectedErrors []string
	}{
		{
			name: "MultipleErrors",
			config: &types.Config{
				Pihole: types.PiholeConfig{
					Host: "",    // Error: empty host
					Port: 70000, // Error: invalid port
				},
				Output: types.OutputConfig{
					MaxClients: -5,        // Error: negative max clients
					MaxDomains: 0,         // Error: zero max domains
					Format:     "invalid", // Error: invalid format
				},
				Exclusions: types.ExclusionConfig{
					ExcludeNetworks: []string{"invalid_cidr"},    // Error: invalid CIDR
					ExcludeIPs:      []string{"999.999.999.999"}, // Error: invalid IP
				},
				Logging: types.LoggingConfig{
					Level: "INVALID", // Error: invalid log level
				},
			},
			expectedErrors: []string{
				"pihole.host",
				"pihole.port",
				"output.max_clients",
				"output.max_domains_display",
				"output.format",
				"exclusions.exclude_networks[0]",
				"exclusions.exclude_ips[0]",
				"logging.level",
			},
		},
	}

	for _, tc := range testCases {
		t.Run(tc.name, func(t *testing.T) {
			result := validator.ValidateConfig(tc.config)

			if result.Valid {
				t.Error("Configuration with multiple errors should be invalid")
			}

			if len(result.Errors) != len(tc.expectedErrors) {
				t.Errorf("Expected %d errors, got %d", len(tc.expectedErrors), len(result.Errors))
			}

			// Check that all expected error fields are present
			errorFields := make(map[string]bool)
			for _, err := range result.Errors {
				errorFields[err.Field] = true
			}

			for _, expectedField := range tc.expectedErrors {
				if !errorFields[expectedField] {
					t.Errorf("Expected error for field %s, but not found", expectedField)
				}
			}
		})
	}
}

// TestValidationPerformance tests validation performance
func TestValidationPerformance(t *testing.T) {
<<<<<<< HEAD
	// Skip performance test if in CI to avoid log flooding
	if os.Getenv("CI") != "" {
		t.Skip("Skipping performance test in CI to avoid log flooding")
	}

	log := logger.New(&logger.Config{
		EnableColors: false,
		EnableEmojis: false,
		Level:        "ERROR", // Only log errors
=======
	// Create a logger with minimal output for performance testing
	log := logger.New(&logger.Config{
		EnableColors: false,
		EnableEmojis: false,
		Level:        "ERROR", // Only log errors to reduce output
>>>>>>> b0ea8b70
	})
	validator := validation.NewValidator(log)
	config := validation.GetDefaultValidationConfig()

	// Run validation multiple times to test performance
<<<<<<< HEAD
	iterations := 10 // Much smaller number
=======
	iterations := 100 // Reduced from 1000 to 100 for CI efficiency
>>>>>>> b0ea8b70

	for i := 0; i < iterations; i++ {
		result := validator.ValidateConfig(config)
		if !result.Valid {
			t.Fatalf("Valid config should always pass validation, failed at iteration %d", i)
		}
	}
} // TestConfigMergeFlags tests flag merging functionality
func TestConfigMergeFlags(t *testing.T) {
	// Test merging various flag combinations
	testCases := []struct {
		name         string
		onlineOnly   bool
		noExclude    bool
		testMode     bool
		piholeConfig string
	}{
		{
			name:       "AllFlagsTrue",
			onlineOnly: true,
			noExclude:  true,
			testMode:   true,
		},
		{
			name:       "AllFlagsFalse",
			onlineOnly: false,
			noExclude:  false,
			testMode:   false,
		},
		{
			name:       "MixedFlags",
			onlineOnly: true,
			noExclude:  false,
			testMode:   true,
		},
	}

	for _, tc := range testCases {
		t.Run(tc.name, func(t *testing.T) {
			testConfig := config.DefaultConfig()
			config.MergeFlags(testConfig, tc.onlineOnly, tc.noExclude, tc.testMode, tc.piholeConfig)

			if testConfig.OnlineOnly != tc.onlineOnly {
				t.Errorf("Expected OnlineOnly %v, got %v", tc.onlineOnly, testConfig.OnlineOnly)
			}
			if testConfig.NoExclude != tc.noExclude {
				t.Errorf("Expected NoExclude %v, got %v", tc.noExclude, testConfig.NoExclude)
			}
			if testConfig.TestMode != tc.testMode {
				t.Errorf("Expected TestMode %v, got %v", tc.testMode, testConfig.TestMode)
			}
		})
	}
}

// BenchmarkConfigValidation benchmarks the validation process
func BenchmarkConfigValidation(b *testing.B) {
	log := logger.New(&logger.Config{EnableColors: false, EnableEmojis: false})
	validator := validation.NewValidator(log)
	config := validation.GetDefaultValidationConfig()

	b.ResetTimer()
	for i := 0; i < b.N; i++ {
		validator.ValidateConfig(config)
	}
}

// BenchmarkConfigLoadSave benchmarks config loading and saving
func BenchmarkConfigLoadSave(b *testing.B) {
	tmpDir := b.TempDir()
	configPath := filepath.Join(tmpDir, "bench_config.json")
	testConfig := validation.GetDefaultValidationConfig()

	// Initial save
	config.SaveConfig(testConfig, configPath)

	b.ResetTimer()
	for i := 0; i < b.N; i++ {
		loadedConfig, err := config.LoadConfig(configPath)
		if err != nil {
			b.Fatalf("Failed to load config: %v", err)
		}

		err = config.SaveConfig(loadedConfig, configPath)
		if err != nil {
			b.Fatalf("Failed to save config: %v", err)
		}
	}
}<|MERGE_RESOLUTION|>--- conflicted
+++ resolved
@@ -278,33 +278,23 @@
 
 // TestValidationPerformance tests validation performance
 func TestValidationPerformance(t *testing.T) {
-<<<<<<< HEAD
-	// Skip performance test if in CI to avoid log flooding
-	if os.Getenv("CI") != "" {
+	// Skip performance test in CI to avoid log flooding and timeout issues
+	if os.Getenv("CI") == "true" {
 		t.Skip("Skipping performance test in CI to avoid log flooding")
-	}
-
-	log := logger.New(&logger.Config{
-		EnableColors: false,
-		EnableEmojis: false,
-		Level:        "ERROR", // Only log errors
-=======
+		return
+	}
+
 	// Create a logger with minimal output for performance testing
 	log := logger.New(&logger.Config{
 		EnableColors: false,
 		EnableEmojis: false,
 		Level:        "ERROR", // Only log errors to reduce output
->>>>>>> b0ea8b70
 	})
 	validator := validation.NewValidator(log)
 	config := validation.GetDefaultValidationConfig()
 
 	// Run validation multiple times to test performance
-<<<<<<< HEAD
-	iterations := 10 // Much smaller number
-=======
-	iterations := 100 // Reduced from 1000 to 100 for CI efficiency
->>>>>>> b0ea8b70
+	iterations := 10 // Smaller number for performance testing
 
 	for i := 0; i < iterations; i++ {
 		result := validator.ValidateConfig(config)
