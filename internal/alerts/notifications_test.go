--- conflicted
+++ resolved
@@ -164,11 +164,7 @@
 
 	// Test with webhook URL (will fail but should reach the HTTP call)
 	configWithWebhook := config
-<<<<<<< HEAD
 	configWithWebhook.WebhookURL = "http://localhost:9999/webhook"
-=======
-	configWithWebhook.WebhookURL = "https://localhost:65534/webhook" // Use localhost with unused port instead of external domain
->>>>>>> c01db8ab
 	handlerWithWebhook := NewSlackHandler(configWithWebhook, logger)
 
 	// This should fail with HTTP error, not config error
@@ -337,11 +333,7 @@
 			name: "EmailHandler",
 			handler: NewEmailHandler(EmailConfig{
 				Enabled:    true,
-<<<<<<< HEAD
-				SMTPHost:   "localhost",
-=======
-				SMTPHost:   "localhost", // Use localhost instead of external domain
->>>>>>> c01db8ab
+				SMTPHost:   "smtp.test.com",
 				SMTPPort:   587,
 				From:       "test@test.com",
 				Recipients: []string{"admin@test.com"},
@@ -426,13 +418,8 @@
 	// Slack handler should respect context cancellation
 	slackHandler := NewSlackHandler(SlackConfig{
 		Enabled:    true,
-<<<<<<< HEAD
-		WebhookURL: "http://localhost:9999/webhook",
+		WebhookURL: "https://this-domain-does-not-exist-12345.invalid/webhook",
 		Timeout:    1 * time.Second, // Short timeout
-=======
-		WebhookURL: "https://localhost:65534/webhook", // Use localhost instead of external domain
-		Timeout:    1 * time.Second,                   // Short timeout
->>>>>>> c01db8ab
 	}, logger)
 
 	// This should either fail quickly due to context cancellation or invalid URL
