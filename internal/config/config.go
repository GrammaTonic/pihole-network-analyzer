--- conflicted
+++ resolved
@@ -51,7 +51,6 @@
 			ShowCaller:    false,
 		},
 
-<<<<<<< HEAD
 		Web: types.WebConfig{
 			Enabled:      false,
 			Port:         8080,
@@ -60,7 +59,8 @@
 			ReadTimeout:  10,
 			WriteTimeout: 10,
 			IdleTimeout:  60,
-=======
+		},
+
 		Metrics: types.MetricsConfig{
 			Enabled:               true,
 			Port:                  "9090",
@@ -68,7 +68,6 @@
 			EnableEndpoint:        true,
 			CollectMetrics:        true,
 			EnableDetailedMetrics: true,
->>>>>>> dbc5b3a5
 		},
 	}
 }
