--- conflicted
+++ resolved
@@ -8,11 +8,8 @@
 	"strconv"
 	"strings"
 
-<<<<<<< HEAD
 	"pihole-analyzer/internal/dhcp"
-=======
 	"pihole-analyzer/internal/dns"
->>>>>>> c01db8ab
 	"pihole-analyzer/internal/logger"
 	"pihole-analyzer/internal/types"
 	"pihole-analyzer/internal/validation"
@@ -190,13 +187,10 @@
 			},
 			Generic: []types.GenericIntegrationConfig{},
 		},
-<<<<<<< HEAD
-		
+
+		DNS: dns.GetDefaultTypesConfig(),
+
 		DHCP: *dhcp.DefaultDHCPConfig(),
-=======
-
-		DNS: dns.GetDefaultTypesConfig(),
->>>>>>> c01db8ab
 	}
 }
 
