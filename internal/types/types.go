--- conflicted
+++ resolved
@@ -77,20 +77,6 @@
 
 // Config represents the application configuration
 type Config struct {
-<<<<<<< HEAD
-	OnlineOnly bool            `json:"online_only"`
-	NoExclude  bool            `json:"no_exclude"`
-	TestMode   bool            `json:"test_mode"`
-	Quiet      bool            `json:"quiet"`
-	Pihole     PiholeConfig    `json:"pihole"`
-	Output     OutputConfig    `json:"output"`
-	Exclusions ExclusionConfig `json:"exclusions"`
-	Logging    LoggingConfig   `json:"logging"`
-	Web        WebConfig       `json:"web"`
-	Metrics    MetricsConfig   `json:"metrics"`
-	ML         MLConfig        `json:"ml"`
-	Alerts     AlertConfig     `json:"alerts"`
-=======
 	OnlineOnly      bool                  `json:"online_only"`
 	NoExclude       bool                  `json:"no_exclude"`
 	TestMode        bool                  `json:"test_mode"`
@@ -104,7 +90,7 @@
 	ML              MLConfig              `json:"ml"`
 	NetworkAnalysis NetworkAnalysisConfig `json:"network_analysis"`
 	Integrations    IntegrationsConfig    `json:"integrations"`
->>>>>>> b0ea8b70
+	Alerts          AlertConfig           `json:"alerts"`
 }
 
 // PiholeConfig represents Pi-hole specific configuration
@@ -312,7 +298,6 @@
 	BatchSize       int    `json:"batch_size"`
 }
 
-<<<<<<< HEAD
 // AlertConfig represents configuration for the alert system
 type AlertConfig struct {
 	Enabled       bool                   `json:"enabled"`
@@ -403,7 +388,8 @@
 	NotificationTimeout        string `json:"notification_timeout"`
 	BatchSize                  int    `json:"batch_size"`
 	EvaluationInterval         string `json:"evaluation_interval"`
-=======
+}
+
 // IntegrationsConfig represents configuration for external integrations
 type IntegrationsConfig struct {
 	Enabled    bool                       `json:"enabled"`
@@ -427,7 +413,7 @@
 	Dashboards DashboardConfig `json:"dashboards"`
 
 	// Alert management
-	Alerts AlertConfig `json:"alerts"`
+	AlertIntegration GrafanaAlertConfig `json:"alerts"`
 
 	// Connection settings
 	Timeout    int  `json:"timeout_seconds"`
@@ -456,8 +442,8 @@
 	Tags              []string `json:"tags"`
 }
 
-// AlertConfig configures Grafana alerting
-type AlertConfig struct {
+// GrafanaAlertConfig configures Grafana alerting (renamed to avoid conflict)
+type GrafanaAlertConfig struct {
 	Enabled              bool              `json:"enabled"`
 	NotificationChannels []string          `json:"notification_channels"`
 	Rules                []AlertRuleConfig `json:"rules"`
@@ -966,5 +952,4 @@
 	OverallHealth     string   `json:"overall_health"`
 	HealthScore       float64  `json:"health_score"` // 0-100
 	KeyInsights       []string `json:"key_insights"`
->>>>>>> b0ea8b70
 }